--- conflicted
+++ resolved
@@ -114,19 +114,11 @@
   useRego: false # Set to true if Rego Policy would be used for evaluation.
 
 logger:
-<<<<<<< HEAD
-  formatter: "text"
-  level: "info"
-  requestHeaders:
-    traceIDHeaderName:
-      - ""
-=======
   formatter: "text" # Formatter can be set to `text`, `json` or `logstash`. Default to `text` if not specified.
   level: "info" # Default to `info` if not specified.
   requestHeaders:
     traceIDHeaderName: # List of headers that include the trace ID in the external data requests to Ratify. The same headers will be passed to upstream services like remote registries.
       - "" # e.g. Set it to `x-ms-correlation-request-id` to trace across Azure.
->>>>>>> 49adf7b7
 
 # See https://github.com/deislabs/ratify/blob/main/docs/reference/usage.md for a list of available feature flags
 featureFlags:
