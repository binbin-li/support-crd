--- conflicted
+++ resolved
@@ -24,15 +24,11 @@
 export GROUP_NAME="${GROUP_NAME:-ratify-e2e-${SUFFIX}}"
 export ACR_NAME="${ACR_NAME:-ratifyacr${SUFFIX}}"
 export AKS_NAME="${AKS_NAME:-ratify-aks-${SUFFIX}}"
-<<<<<<< HEAD
 export KEYVAULT_NAME="${KEYVAULT_NAME:-ratify-akv-${SUFFIX}}"
 # export GROUP_NAME="ratify-e2e-032c"
 # export ACR_NAME="ratifyacr032c"
 # export AKS_NAME="ratify-aks-032c"
 # export KEYVAULT_NAME="ratify-e2e-test-kv"
-=======
-export KEYVAULT_NAME="ratify-e2e-test-kv"
->>>>>>> c60ba8b8
 export USER_ASSIGNED_IDENTITY_NAME="${USER_ASSIGNED_IDENTITY_NAME:-ratify-e2e-identity-${SUFFIX}}"
 export LOCATION="eastus"
 export KUBERNETES_VERSION=${1:-1.24.6}
@@ -70,11 +66,7 @@
 
   echo "deploying ratify"
   local IDENTITY_CLIENT_ID=$(az identity show --name ${USER_ASSIGNED_IDENTITY_NAME} --resource-group ${GROUP_NAME} --query 'clientId' -o tsv)
-<<<<<<< HEAD
   local VAULT_URI=$(az keyvault show --name ${KEYVAULT_NAME} --resource-group ${GROUP_NAME} --query "properties.vaultUri" -otsv)
-=======
-  local VAULT_URI=$(az keyvault show --name ${KEYVAULT_NAME} --resource-group ratify-e2e --query "properties.vaultUri" -otsv)
->>>>>>> c60ba8b8
   helm install ratify \
     ./charts/ratify --atomic \
     --namespace ${RATIFY_NAMESPACE} --create-namespace \
@@ -114,19 +106,15 @@
   save_logs || true
 
   echo "Deleting group"
-  # az group delete --name "${GROUP_NAME}" --yes --no-wait || true
+  az group delete --name "${GROUP_NAME}" --yes --no-wait || true
 }
 
 trap cleanup EXIT
 
 main() {
-<<<<<<< HEAD
-  # ./scripts/create-azure-resources.sh
-=======
   ./scripts/create-azure-resources.sh
->>>>>>> c60ba8b8
 
-  # build_push_to_acr
+  build_push_to_acr
   make e2e-create-all-image TEST_REGISTRY="${ACR_NAME}.azurecr.io"
   make e2e-notaryv2-setup TEST_REGISTRY="${ACR_NAME}.azurecr.io"
   make e2e-cosign-setup TEST_REGISTRY="${ACR_NAME}.azurecr.io"
