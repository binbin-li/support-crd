--- conflicted
+++ resolved
@@ -71,13 +71,6 @@
     --set image.tag=${TAG} \
     --set cosign.enabled=true \
     --set-file cosign.key="./test/testdata/cosign.pub" \
-<<<<<<< HEAD
-=======
-    --set-file notaryCert="./test/testdata/notary.crt" \
-    --set azureManagedIdentity.tenantId=${TENANT_ID} \
-    --set oras.authProviders.azureManagedIdentityEnabled=true \
-    --set azureManagedIdentity.clientId=${IDENTITY_CLIENT_ID} \
->>>>>>> b5ac5bf8
     --set gatekeeper.version=${GATEKEEPER_VERSION} \
     --set-file provider.tls.crt=${CERT_DIR}/server.crt \
     --set-file provider.tls.key=${CERT_DIR}/server.key \
@@ -111,7 +104,7 @@
 trap cleanup EXIT
 
 main() {
-  ./scripts/create-aks-acr.sh
+  ./scripts/create-azure-resources.sh
 
   build_push_to_acr
 
