--- conflicted
+++ resolved
@@ -228,13 +228,8 @@
 	return fmt.Sprintf("%s: %s", err.ErrorCode().Descriptor().Value, strings.Join(details, ": "))
 }
 
-<<<<<<< HEAD
-// GetFullDetails returns details from all nested errors.
-func (e Error) GetFullDetails() string {
-=======
 // GetDetail returns details from all nested errors.
 func (e Error) GetDetail() string {
->>>>>>> af1a0d8e
 	err, details := e.getRootError()
 	if err.originalError != nil && err.detail != nil {
 		details = append(details, fmt.Sprintf("%s", err.detail))
@@ -243,13 +238,8 @@
 	return strings.Join(details, ": ")
 }
 
-<<<<<<< HEAD
-// GetRootCause returns the root cause of the error.
-func (e Error) GetRootCause() string {
-=======
 // GetErrorReason returns the root cause of the error.
 func (e Error) GetErrorReason() string {
->>>>>>> af1a0d8e
 	err, _ := e.getRootError()
 	if err.originalError != nil {
 		return err.originalError.Error()
@@ -257,12 +247,8 @@
 	return fmt.Sprintf("%s", err.detail)
 }
 
-<<<<<<< HEAD
-func (e Error) GetRootRemediation() string {
-=======
 // GetRemiation returns the remediation of the root error.
 func (e Error) GetRemediation() string {
->>>>>>> af1a0d8e
 	err, _ := e.getRootError()
 	return err.remediation
 }
