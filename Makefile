--- conflicted
+++ resolved
@@ -24,11 +24,7 @@
 # ENVTEST_K8S_VERSION refers to the version of kubebuilder assets to be downloaded by envtest binary.
 ENVTEST_K8S_VERSION = 1.24.2
 
-<<<<<<< HEAD
-RATIFY_NAMESPACE ?= ratify-service
-=======
 GATEKEEPER_NAMESPACE = gatekeeper-system
->>>>>>> 2a901755
 RATIFY_NAME = ratify
 
 all: build test
@@ -107,12 +103,7 @@
 
 .PHONY: delete-gatekeeper
 delete-gatekeeper:
-<<<<<<< HEAD
-	helm delete gatekeeper --namespace gatekeeper-system
-	kubectl delete crd -l gatekeeper.sh/system=yes
-=======
 	helm delete gatekeeper --namespace ${GATEKEEPER_NAMESPACE}
->>>>>>> 2a901755
 
 .PHONY: test-e2e
 test-e2e:
@@ -124,17 +115,7 @@
 
 .PHONY: generate-certs
 generate-certs:
-<<<<<<< HEAD
-	./scripts/generate-tls-certs.sh ${CERT_DIR} ${RATIFY_NAMESPACE}
-=======
-	mkdir -p ${CERT_DIR}
-	cd ${CERT_DIR} && openssl genrsa -out ca.key 2048 && \
-	openssl req -new -x509 -days 365 -key ca.key -subj "/O=My Org/CN=External Data Provider CA" -out ca.crt && \
-	openssl genrsa -out server.key 2048 && \
-	openssl req -newkey rsa:2048 -nodes -keyout server.key -subj "/CN=${RATIFY_NAME}.${GATEKEEPER_NAMESPACE}" -out server.csr && \
-	printf "subjectAltName=DNS:${RATIFY_NAME}.${GATEKEEPER_NAMESPACE}" > server.ext && \
-	openssl x509 -req -extfile server.ext -days 365 -in server.csr -CA ca.crt -CAkey ca.key -CAcreateserial -out server.crt
->>>>>>> 2a901755
+	./scripts/generate-tls-certs.sh ${CERT_DIR} ${GATEKEEPER_NAMESPACE}
 
 install-bats:
 	# Download and install bats
@@ -191,7 +172,7 @@
 	--set provider.tls.cabundle="$(shell cat ${CERT_DIR}/ca.crt | base64 | tr -d '\n')"
 
 e2e-aks:
-	./scripts/azure-ci-test.sh ${KUBERNETES_VERSION} ${GATEKEEPER_VERSION} ${TENANT_ID} ${RATIFY_NAMESPACE} ${CERT_DIR}
+	./scripts/azure-ci-test.sh ${KUBERNETES_VERSION} ${GATEKEEPER_VERSION} ${TENANT_ID} ${GATEKEEPER_NAMESPACE} ${CERT_DIR}
 
 ##@ Development
 
