# Ratify

Is a verification engine as a binary executable and on Kubernetes which enables verification of artifact security metadata and admits for deployment only those that comply with policies you create.

**WARNING:** This is not considered production-grade code
by its developers, nor is it "supported" software.

[![Go Report Card](https://goreportcard.com/badge/github.com/deislabs/ratify)](https://goreportcard.com/report/github.com/deislabs/ratify)
[![build-pr](https://github.com/deislabs/ratify/actions/workflows/build-pr.yml/badge.svg)](https://github.com/deislabs/ratify/actions/workflows/build-pr.yml)
[![OpenSSF Scorecard](https://api.securityscorecards.dev/projects/github.com/deislabs/ratify/badge)](https://api.securityscorecards.dev/projects/github.com/deislabs/ratify)

## Table of Contents

- [Community Meetings](#community-meetings)
- [Quick Start](#quick-start)
- [Documents](#documents)
- [Code of Conduct](#code-of-conduct)
- [Release Management](#release-management)
- [Licensing](#licensing)
- [Trademark](#trademark)

## Community meetings

- Agenda: <https://hackmd.io/ABueHjizRz2iFQpWnQrnNA>
- We hold a weekly Ratify community meeting with alternating times to accommodate more time zones.
Series #1 Tues 4-5pm
Series #2 Wed 1-2pm
Get Ratify Community Meeting Calendar [here](https://calendar.google.com/calendar/u/0?cid=OWJjdTF2M3ZiZGhubm1mNmJyMDhzc2swNTRAZ3JvdXAuY2FsZW5kYXIuZ29vZ2xlLmNvbQ)
- We meet regularly to discuss and prioritize issues. The meeting may get cancelled due to holidays, all cancellation will be posted to meeting notes prior to the meeting.
- Reach out on Slack at [cloud-native.slack.com#ratify](https://cloud-native.slack.com/archives/C03T3PEKVA9). If you're not already a member of cloud-native slack channel, first add [yourself here](https://communityinviter.com/apps/cloud-native/cncf).

## Quick Start

Try out ratify in Kubernetes through Gatekeeper as the admission controller.

Prerequisite: Kubernetes v1.20 or higher

- Setup Gatekeeper with [external data](https://open-policy-agent.github.io/gatekeeper/website/docs/externaldata)

```bash
helm repo add gatekeeper https://open-policy-agent.github.io/gatekeeper/charts

helm install gatekeeper/gatekeeper  \
    --name-template=gatekeeper \
    --namespace gatekeeper-system --create-namespace \
    --set enableExternalData=true \
    --set validatingWebhookTimeoutSeconds=7
```

NOTE: `validatingWebhookTimeoutSeconds` increased from 3 to 7 so all Ratify operations complete in complex scenarios. See [discussion here](https://github.com/deislabs/ratify/issues/269) to remove this requirement. Kubernetes v1.20 or higher is REQUIRED to increase timeout.  

- Deploy ratify and a `demo` constraint on gatekeeper in the default namespace.

```bash
export RATIFY_NAMESPACE=default
export CERT_DIR=path/to/your/certificate/directory # the directory will be created by generate-certs

make generate-certs RATIFY_NAMESPACE=$RATIFY_NAMESPACE CERT_DIR=$CERT_DIR

helm repo add ratify https://deislabs.github.io/ratify
helm install ratify \
<<<<<<< HEAD
    ./charts/ratify --atomic \
=======
    ratify/ratify --atomic \
    --namespace gatekeeper-system \
>>>>>>> 2a901755
    --set-file provider.tls.crt=${CERT_DIR}/server.crt \
    --set-file provider.tls.key=${CERT_DIR}/server.key \
    --set provider.tls.cabundle="$(cat ${CERT_DIR}/ca.crt | base64 | tr -d '\n')"

kubectl apply -f https://deislabs.github.io/ratify/library/default/template.yaml
kubectl apply -f https://deislabs.github.io/ratify/library/default/samples/constraint.yaml
```

Once the installation is completed, you can test the deployment of an image that is signed using Notary V2 solution.

- This will successfully create the pod `demo`

```bash
kubectl run demo --image=wabbitnetworks.azurecr.io/test/notary-image:signed
kubectl get pods demo
```

Optionally you can see the output of the pod logs via: `kubectl logs demo`

- Now deploy an unsigned image

```bash
kubectl run demo1 --image=wabbitnetworks.azurecr.io/test/notary-image:unsigned
```

You will see a deny message from Gatekeeper denying the request to create it as the image doesn't have any signatures.

```bash
Error from server (Forbidden): admission webhook "validation.gatekeeper.sh" denied the request: [ratify-constraint] Subject failed verification: wabbitnetworks.azurecr.io/test/net-monitor:unsigned
```

You just validated the container images in your k8s cluster!

- Uninstall Ratify

```bash
kubectl delete -f https://deislabs.github.io/ratify/library/default/template.yaml
kubectl delete -f https://deislabs.github.io/ratify/library/default/samples/constraint.yaml
helm delete ratify
```

### Notes

If the image reference provided resolves to an OCI Index or a Docker Manifest List, validation will occur ONLY at the index or manifest list level. Ratify currently does NOT support image validation based on automatic platform selection. For more information, [see this issue](https://github.com/deislabs/ratify/issues/101).

## Documents

The [docs](docs/README.md) folder contains the beginnings of a formal
specification for the Reference Artifact Verification framework and its plugin model.

Meeting notes for weekly project syncs can be found [here](https://hackmd.io/ABueHjizRz2iFQpWnQrnNA?both)

## Code of Conduct

This project has adopted the [Microsoft Open Source Code of
Conduct](https://opensource.microsoft.com/codeofconduct/).

For more information see the [Code of Conduct
FAQ](https://opensource.microsoft.com/codeofconduct/faq/) or contact
[opencode@microsoft.com](mailto:opencode@microsoft.com) with any additional
questions or comments.

## Release Management

The Ratify release process is defined in [RELEASES.md](./RELEASES.md).

## Licensing

This project is released under the [Apache-2.0 License](./LICENSE).

## Trademark

This project may contain trademarks or logos for projects, products, or services. Authorized use of Microsoft trademarks or logos is subject to and must follow [Microsoft's Trademark & Brand Guidelines][microsoft-trademark]. Use of Microsoft trademarks or logos in modified versions of this project must not cause confusion or imply Microsoft sponsorship. Any use of third-party trademarks or logos are subject to those third-party's policies.

[microsoft-trademark]: https://www.microsoft.com/legal/intellectualproperty/trademarks<|MERGE_RESOLUTION|>--- conflicted
+++ resolved
@@ -59,12 +59,8 @@
 
 helm repo add ratify https://deislabs.github.io/ratify
 helm install ratify \
-<<<<<<< HEAD
     ./charts/ratify --atomic \
-=======
-    ratify/ratify --atomic \
     --namespace gatekeeper-system \
->>>>>>> 2a901755
     --set-file provider.tls.crt=${CERT_DIR}/server.crt \
     --set-file provider.tls.key=${CERT_DIR}/server.key \
     --set provider.tls.cabundle="$(cat ${CERT_DIR}/ca.crt | base64 | tr -d '\n')"
