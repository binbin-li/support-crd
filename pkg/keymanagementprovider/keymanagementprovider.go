/*
Copyright The Ratify Authors.
Licensed under the Apache License, Version 2.0 (the "License");
you may not use this file except in compliance with the License.
You may obtain a copy of the License at

http://www.apache.org/licenses/LICENSE-2.0

Unless required by applicable law or agreed to in writing, software
distributed under the License is distributed on an "AS IS" BASIS,
WITHOUT WARRANTIES OR CONDITIONS OF ANY KIND, either express or implied.
See the License for the specific language governing permissions and
limitations under the License.
*/

package keymanagementprovider

import (
	"context"
	"crypto"
	"crypto/x509"
	"encoding/pem"
	"sync"

	"github.com/deislabs/ratify/errors"
	"github.com/sigstore/sigstore/pkg/cryptoutils"
)

// This is a map of properties for fetched certificates/keys
// The key and values are specific to each provider
//
//nolint:revive
type KeyManagementProviderStatus map[string]interface{}

// KMPMapKey is a key for the map of certificates fetched for a single key management provider resource
type KMPMapKey struct {
	Name    string
	Version string
}

type PublicKey struct {
	Key          crypto.PublicKey
	ProviderType string
}

// KeyManagementProvider is an interface that defines methods to be implemented by a each key management provider provider
type KeyManagementProvider interface {
	// Returns an array of certificates and the provider specific cert attributes
	GetCertificates(ctx context.Context) (map[KMPMapKey][]*x509.Certificate, KeyManagementProviderStatus, error)
	// Returns an array of keys and the provider specific key attributes
	GetKeys(ctx context.Context) (map[KMPMapKey]crypto.PublicKey, KeyManagementProviderStatus, error)
}

// static concurrency-safe map to store certificates fetched from key management provider
// layout:
//
//	map["<namespace>/<name>"] = map[KMPMapKey][]*x509.Certificate
//	where KMPMapKey is dimensioned by the name and version of the certificate.
//	Array of x509 Certificates for certificate chain scenarios
var certificatesMap sync.Map

// static concurrency-safe map to store keys fetched from key management provider
// layout:
//
//		map["<namespace>/<name>"] = map[KMPMapKey]PublicKey
//		where KMPMapKey is dimensioned by the name and version of the public key
//	 where PublicKey is a struct containing the public key and the provider type
var keyMap sync.Map

// DecodeCertificates decodes PEM-encoded bytes into an x509.Certificate chain.
func DecodeCertificates(value []byte) ([]*x509.Certificate, error) {
	var certs []*x509.Certificate
	block, rest := pem.Decode(value)
	if block == nil && len(rest) > 0 {
		return nil, errors.ErrorCodeCertInvalid.WithComponentType(errors.CertProvider).WithDetail("failed to decode pem block")
	}

	for block != nil {
		if block.Type == "CERTIFICATE" {
			cert, err := x509.ParseCertificate(block.Bytes)
			if err != nil {
				return nil, errors.ErrorCodeCertInvalid.WithComponentType(errors.CertProvider).WithDetail("error parsing x509 certificate")
			}
			certs = append(certs, cert)
		}
		block, rest = pem.Decode(rest)
		if block == nil && len(rest) > 0 {
			return nil, errors.ErrorCodeCertInvalid.WithComponentType(errors.CertProvider).WithDetail("failed to decode pem block")
		}
	}

	return certs, nil
}

// DecodeKey takes in a PEM encoded byte array and returns a public key
// PEM encoded byte array is expected to be a single public key. If multiple
// are provided, the first one is returned
func DecodeKey(value []byte) (crypto.PublicKey, error) {
	pk, err := cryptoutils.UnmarshalPEMToPublicKey(value)
	if err != nil {
		return nil, errors.ErrorCodeKeyInvalid.WithComponentType(errors.KeyManagementProvider).WithDetail("error parsing public key").WithError(err)
	}
	return pk, nil
}

// SetCertificatesInMap sets the certificates in the map
// it is concurrency-safe
func SetCertificatesInMap(resource string, certs map[KMPMapKey][]*x509.Certificate) {
	certificatesMap.Store(resource, certs)
}

// GetCertificatesFromMap gets the certificates from the map and returns an empty map of certificate arrays if not found
func GetCertificatesFromMap(ctx context.Context, resource string) map[KMPMapKey][]*x509.Certificate {
	if !isCompatibleNamespace(ctx, resource) {
		return map[KMPMapKey][]*x509.Certificate{}
	}
	certs, ok := certificatesMap.Load(resource)
	if !ok {
		return map[KMPMapKey][]*x509.Certificate{}
	}
	return certs.(map[KMPMapKey][]*x509.Certificate)
}

// DeleteCertificatesFromMap deletes the certificates from the map
// it is concurrency-safe
func DeleteCertificatesFromMap(resource string) {
	certificatesMap.Delete(resource)
}

// FlattenKMPMap flattens the map of certificates fetched for a single key management provider resource and returns a single array
func FlattenKMPMap(certMap map[KMPMapKey][]*x509.Certificate) []*x509.Certificate {
	var items []*x509.Certificate
	for _, val := range certMap {
		items = append(items, val...)
	}
	return items
}

// SetKeysInMap sets the keys in the map
func SetKeysInMap(resource string, providerType string, keys map[KMPMapKey]crypto.PublicKey) {
	typedMap := make(map[KMPMapKey]PublicKey)
	for key, value := range keys {
		typedMap[key] = PublicKey{Key: value, ProviderType: providerType}
	}
	keyMap.Store(resource, typedMap)
}

<<<<<<< HEAD
// GetKeysFromMap gets the keys from the map and returns an empty map of keys if not found
func GetKeysFromMap(ctx context.Context, resource string) map[KMPMapKey]crypto.PublicKey {
	if !isCompatibleNamespace(ctx, resource) {
		return map[KMPMapKey]crypto.PublicKey{}
	}
=======
// GetKeysFromMap gets the keys from the map and returns an empty map with false boolean if not found
func GetKeysFromMap(resource string) (map[KMPMapKey]PublicKey, bool) {
>>>>>>> c5f252df
	keys, ok := keyMap.Load(resource)
	if !ok {
		return map[KMPMapKey]PublicKey{}, false
	}
	return keys.(map[KMPMapKey]PublicKey), true
}

// DeleteKeysFromMap deletes the keys from the map
func DeleteKeysFromMap(resource string) {
	keyMap.Delete(resource)
}

// Namespaced verifiers could access both cluster-scoped and namespaced certStores.
// But cluster-wide verifiers could only access cluster-scoped certStores.
// TODO: current implementation always returns true. Check the namespace once we support multi-tenancy.
func isCompatibleNamespace(_ context.Context, _ string) bool {
	return true
}<|MERGE_RESOLUTION|>--- conflicted
+++ resolved
@@ -145,16 +145,11 @@
 	keyMap.Store(resource, typedMap)
 }
 
-<<<<<<< HEAD
-// GetKeysFromMap gets the keys from the map and returns an empty map of keys if not found
-func GetKeysFromMap(ctx context.Context, resource string) map[KMPMapKey]crypto.PublicKey {
+// GetKeysFromMap gets the keys from the map and returns an empty map with false boolean if not found
+func GetKeysFromMap(ctx context.Context, resource string) (map[KMPMapKey]PublicKey, bool) {
 	if !isCompatibleNamespace(ctx, resource) {
-		return map[KMPMapKey]crypto.PublicKey{}
+		return map[KMPMapKey]PublicKey{}, false
 	}
-=======
-// GetKeysFromMap gets the keys from the map and returns an empty map with false boolean if not found
-func GetKeysFromMap(resource string) (map[KMPMapKey]PublicKey, bool) {
->>>>>>> c5f252df
 	keys, ok := keyMap.Load(resource)
 	if !ok {
 		return map[KMPMapKey]PublicKey{}, false
