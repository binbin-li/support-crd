--- conflicted
+++ resolved
@@ -88,14 +88,11 @@
 
 	provider, err := cutils.SpecToKeyManagementProvider(keyManagementProvider.Spec.Parameters.Raw, keyManagementProvider.Spec.Type)
 	if err != nil {
-<<<<<<< HEAD
-		kmpErr := re.ErrorCodePluginInitFailure.WithError(err)
+		kmpErr := re.ErrorCodePluginInitFailure.WithError(err).WithDetail("Failed to create key management provider from CR")
+
+		kmp.SetCertificateError(resource, kmpErr)
+		kmp.SetKeyError(resource, kmpErr)
 		writeKMProviderStatus(ctx, kr, &keyManagementProvider, logger, isFetchSuccessful, &kmpErr, lastFetchedTime, nil)
-=======
-		kmp.SetCertificateError(resource, err)
-		kmp.SetKeyError(resource, err)
-		writeKMProviderStatus(ctx, kr, &keyManagementProvider, logger, isFetchSuccessful, err.Error(), lastFetchedTime, nil)
->>>>>>> 8632ea53
 		kr.Request = ctrl.Request{}
 		return kmpErr
 	}
@@ -103,13 +100,10 @@
 	// fetch certificates and store in map
 	certificates, certAttributes, err := provider.GetCertificates(ctx)
 	if err != nil {
-<<<<<<< HEAD
-		kmpErr := re.ErrorCodeKeyManagementProviderFailure.WithError(err).WithDetail(fmt.Sprintf("Unable to fetch certificates from key management provider: %s of type: %s", resource, keyManagementProvider.Spec.Type))
+		kmpErr := re.ErrorCodeKeyManagementProviderFailure.WithError(err).WithDetail(fmt.Sprintf("Unable to fetch certificates from key management provider [%s] of type [%s]", resource, keyManagementProvider.Spec.Type))
+
+		kmp.SetCertificateError(resource, err)
 		writeKMProviderStatus(ctx, kr, &keyManagementProvider, logger, isFetchSuccessful, &kmpErr, lastFetchedTime, nil)
-=======
-		kmp.SetCertificateError(resource, err)
-		writeKMProviderStatus(ctx, kr, &keyManagementProvider, logger, isFetchSuccessful, err.Error(), lastFetchedTime, nil)
->>>>>>> 8632ea53
 		kr.Request = ctrl.Request{}
 		return kmpErr
 	}
@@ -117,14 +111,10 @@
 	// fetch keys and store in map
 	keys, keyAttributes, err := provider.GetKeys(ctx)
 	if err != nil {
-<<<<<<< HEAD
-		kmpErr := re.ErrorCodeKeyManagementProviderFailure.WithError(err).WithDetail(fmt.Sprintf("Unable to fetch keys from key management provider: %s of type: %s", resource, keyManagementProvider.Spec.Type))
-
+		kmpErr := re.ErrorCodeKeyManagementProviderFailure.WithError(err).WithDetail(fmt.Sprintf("Unable to fetch keys from key management provider [%s] of type [%s]", resource, keyManagementProvider.Spec.Type))
+
+		kmp.SetKeyError(resource, kmpErr)
 		writeKMProviderStatus(ctx, kr, &keyManagementProvider, logger, isFetchSuccessful, &kmpErr, lastFetchedTime, nil)
-=======
-		kmp.SetKeyError(resource, err)
-		writeKMProviderStatus(ctx, kr, &keyManagementProvider, logger, isFetchSuccessful, err.Error(), lastFetchedTime, nil)
->>>>>>> 8632ea53
 		kr.Request = ctrl.Request{}
 		return kmpErr
 	}
