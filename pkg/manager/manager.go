--- conflicted
+++ resolved
@@ -214,7 +214,13 @@
 		setupLog.Error(err, "unable to create controller", "controller", "Policy")
 		os.Exit(1)
 	}
-<<<<<<< HEAD
+	if err = (&namespaced.KeyManagementProviderReconciler{
+		Client: mgr.GetClient(),
+		Scheme: mgr.GetScheme(),
+	}).SetupWithManager(mgr); err != nil {
+		setupLog.Error(err, "unable to create controller", "controller", "Key Management Provider")
+		os.Exit(1)
+	}
 	if err = (&clustered.VerifierReconciler{
 		Client: mgr.GetClient(),
 		Scheme: mgr.GetScheme(),
@@ -229,11 +235,11 @@
 		setupLog.Error(err, "unable to create controller", "controller", "Cluster Store")
 		os.Exit(1)
 	}
-	if err = (&clustered.CertificateStoreReconciler{
-		Client: mgr.GetClient(),
-		Scheme: mgr.GetScheme(),
-	}).SetupWithManager(mgr); err != nil {
-		setupLog.Error(err, "unable to create controller", "controller", "Cluster Certificate Store")
+	if err = (&clustered.KeyManagementProviderReconciler{
+		Client: mgr.GetClient(),
+		Scheme: mgr.GetScheme(),
+	}).SetupWithManager(mgr); err != nil {
+		setupLog.Error(err, "unable to create controller", "controller", "Cluster Key Management Provider")
 		os.Exit(1)
 	}
 	if err = (&clustered.PolicyReconciler{
@@ -241,13 +247,6 @@
 		Scheme: mgr.GetScheme(),
 	}).SetupWithManager(mgr); err != nil {
 		setupLog.Error(err, "unable to create controller", "controller", "Cluster Policy")
-=======
-	if err = (&controllers.KeyManagementProviderReconciler{
-		Client: mgr.GetClient(),
-		Scheme: mgr.GetScheme(),
-	}).SetupWithManager(mgr); err != nil {
-		setupLog.Error(err, "unable to create controller", "controller", "Key Management Provider")
->>>>>>> b0dfc90d
 		os.Exit(1)
 	}
 	//+kubebuilder:scaffold:builder
