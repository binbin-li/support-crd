--- conflicted
+++ resolved
@@ -37,90 +37,23 @@
 	Scheme *runtime.Scheme
 }
 
-<<<<<<< HEAD
-// +kubebuilder:rbac:groups=config.ratify.deislabs.io,resources=keymanagementproviders,verbs=get;list;watch;create;update;patch;delete
-// +kubebuilder:rbac:groups=config.ratify.deislabs.io,resources=keymanagementproviders/status,verbs=get;update;patch
-// +kubebuilder:rbac:groups=config.ratify.deislabs.io,resources=keymanagementproviders/finalizers,verbs=update
-func (r *KeyManagementProviderReconciler) Reconcile(ctx context.Context, req ctrl.Request) (ctrl.Result, error) {
-	logger := logrus.WithContext(ctx)
-
-	var resource = req.Name
-	var keyManagementProvider configv1beta1.KeyManagementProvider
-
-	logger.Infof("reconciling cluster key management provider '%v'", resource)
-
-	if err := r.Get(ctx, req.NamespacedName, &keyManagementProvider); err != nil {
-		if apierrors.IsNotFound(err) {
-			logger.Infof("deletion detected, removing key management provider %v", resource)
-			kmp.DeleteResourceFromMap(resource)
-		} else {
-			logger.Error(err, "unable to fetch key management provider")
-		}
-
-		return ctrl.Result{}, client.IgnoreNotFound(err)
-	}
-
-	lastFetchedTime := metav1.Now()
-	isFetchSuccessful := false
-
-	// get certificate store list to check if certificate store is configured
-	// TODO: remove check in v2.0.0+
-	var certificateStoreList configv1beta1.CertificateStoreList
-	if err := r.List(ctx, &certificateStoreList); err != nil {
-		logger.Error(err, "unable to list certificate stores")
-=======
 func (r *KeyManagementProviderReconciler) ReconcileWithConfig(ctx context.Context, config map[string]interface{}) (ctrl.Result, error) {
 	refresher, err := refresh.CreateRefresherFromConfig(config)
 	if err != nil {
->>>>>>> ad92eb83
 		return ctrl.Result{}, err
 	}
 	err = refresher.Refresh(ctx)
 	if err != nil {
-<<<<<<< HEAD
-		kmp.SetResourceError(resource, err)
-		writeKMProviderStatus(ctx, r, &keyManagementProvider, logger, isFetchSuccessful, err.Error(), lastFetchedTime, nil)
-		return ctrl.Result{}, err
-	}
-
-	// fetch certificates and store in map
-	certificates, certAttributes, err := provider.GetCertificates(ctx)
-	if err != nil {
-		kmp.SetResourceError(resource, err)
-		writeKMProviderStatus(ctx, r, &keyManagementProvider, logger, isFetchSuccessful, err.Error(), lastFetchedTime, nil)
-		return ctrl.Result{}, fmt.Errorf("Error fetching certificates in KMProvider %v with %v provider, error: %w", resource, keyManagementProvider.Spec.Type, err)
-=======
 		return ctrl.Result{}, err
 	}
 
 	result, ok := refresher.GetResult().(ctrl.Result)
 	if !ok {
 		return ctrl.Result{}, fmt.Errorf("unexpected type returned from GetResult: %T", refresher.GetResult())
->>>>>>> ad92eb83
 	}
 	return result, nil
 }
 
-<<<<<<< HEAD
-	// fetch keys and store in map
-	keys, keyAttributes, err := provider.GetKeys(ctx)
-	if err != nil {
-		kmp.SetResourceError(resource, err)
-		writeKMProviderStatus(ctx, r, &keyManagementProvider, logger, isFetchSuccessful, err.Error(), lastFetchedTime, nil)
-		return ctrl.Result{}, fmt.Errorf("Error fetching keys in KMProvider %v with %v provider, error: %w", resource, keyManagementProvider.Spec.Type, err)
-	}
-	kmp.SaveSecrets(resource, keyManagementProvider.Spec.Type, keys, certificates)
-	// merge certificates and keys status into one
-	maps.Copy(keyAttributes, certAttributes)
-	isFetchSuccessful = true
-	emptyErrorString := ""
-	writeKMProviderStatus(ctx, r, &keyManagementProvider, logger, isFetchSuccessful, emptyErrorString, lastFetchedTime, keyAttributes)
-
-	logger.Infof("%v certificate(s) & %v key(s) fetched for key management provider %v", len(certificates), len(keys), resource)
-
-	// returning empty result and no error to indicate we’ve successfully reconciled this object
-	return ctrl.Result{}, nil
-=======
 // +kubebuilder:rbac:groups=config.ratify.deislabs.io,resources=keymanagementproviders,verbs=get;list;watch;create;update;patch;delete
 // +kubebuilder:rbac:groups=config.ratify.deislabs.io,resources=keymanagementproviders/status,verbs=get;update;patch
 // +kubebuilder:rbac:groups=config.ratify.deislabs.io,resources=keymanagementproviders/finalizers,verbs=update
@@ -131,7 +64,6 @@
 		"request": req,
 	}
 	return r.ReconcileWithConfig(ctx, refresherConfig)
->>>>>>> ad92eb83
 }
 
 // SetupWithManager sets up the controller with the Manager.
