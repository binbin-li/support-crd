/*
Copyright The Ratify Authors.
Licensed under the Apache License, Version 2.0 (the "License");
you may not use this file except in compliance with the License.
You may obtain a copy of the License at

http://www.apache.org/licenses/LICENSE-2.0

Unless required by applicable law or agreed to in writing, software
distributed under the License is distributed on an "AS IS" BASIS,
WITHOUT WARRANTIES OR CONDITIONS OF ANY KIND, either express or implied.
See the License for the specific language governing permissions and
limitations under the License.
*/

package notation

import (
	"context"
	"encoding/json"
	"fmt"
	paths "path/filepath"
	"strings"

	ratifyconfig "github.com/ratify-project/ratify/config"
	re "github.com/ratify-project/ratify/errors"
	"github.com/ratify-project/ratify/internal/logger"
	"github.com/ratify-project/ratify/pkg/common"
	"github.com/ratify-project/ratify/pkg/homedir"

	"github.com/notaryproject/notation-go/log"
	"github.com/ratify-project/ratify/pkg/ocispecs"
	"github.com/ratify-project/ratify/pkg/referrerstore"
	"github.com/ratify-project/ratify/pkg/verifier"
	"github.com/ratify-project/ratify/pkg/verifier/config"
	"github.com/ratify-project/ratify/pkg/verifier/factory"
	"github.com/ratify-project/ratify/pkg/verifier/types"

	_ "github.com/notaryproject/notation-core-go/signature/cose" // register COSE signature
	_ "github.com/notaryproject/notation-core-go/signature/jws"  // register JWS signature
	"github.com/notaryproject/notation-go"
	notationVerifier "github.com/notaryproject/notation-go/verifier"
	"github.com/notaryproject/notation-go/verifier/trustpolicy"
	"github.com/notaryproject/notation-go/verifier/truststore"
	oci "github.com/opencontainers/image-spec/specs-go/v1"
)

const (
	verifierType                   = "notation"
	defaultCertPath                = "ratify-certs/notation/truststore"
	trustStoreTypeCA               = string(truststore.TypeCA)
	trustStoreTypeSigningAuthority = string(truststore.TypeSigningAuthority)
)

// NotationPluginVerifierConfig describes the configuration of notation verifier
type NotationPluginVerifierConfig struct { //nolint:revive // ignore linter to have unique type name
	Name          string `json:"name"`
	ArtifactTypes string `json:"artifactTypes"`

	// VerificationCerts is array of directories containing certificates.
	VerificationCerts []string `json:"verificationCerts"`
	// VerificationCertStores defines a collection of Notary Project Trust Stores.
	// VerificationCertStores accepts new format map[string]map[string][]string
	// {
	//   "ca": {
	//     "certs": {"kv1", "kv2"},
	//   },
	//   "signingauthority": {
	//     "certs": {"kv3"}
	//   },
	// }
	// VerificationCertStores accepts legacy format map[string][]string as well.
	// {
	//   "certs": {"kv1", "kv2"},
	// },
	VerificationCertStores verificationCertStores `json:"verificationCertStores"`
	// TrustPolicyDoc represents a trustpolicy.json document. Reference: https://pkg.go.dev/github.com/notaryproject/notation-go@v0.12.0-beta.1.0.20221125022016-ab113ebd2a6c/verifier/trustpolicy#Document
	TrustPolicyDoc trustpolicy.Document `json:"trustPolicyDoc"`
}

type notationPluginVerifier struct {
	name             string
	verifierType     string
	artifactTypes    []string
	notationVerifier *notation.Verifier
}

type notationPluginVerifierFactory struct{}

func init() {
	factory.Register(verifierType, &notationPluginVerifierFactory{})
}

func (f *notationPluginVerifierFactory) Create(_ string, verifierConfig config.VerifierConfig, pluginDirectory string, namespace string) (verifier.ReferenceVerifier, error) {
	logger.GetLogger(context.Background(), logOpt).Debugf("creating notation with config %v, namespace '%v'", verifierConfig, namespace)
	verifierName := fmt.Sprintf("%s", verifierConfig[types.Name])
	verifierTypeStr := ""
	if _, ok := verifierConfig[types.Type]; ok {
		verifierTypeStr = fmt.Sprintf("%s", verifierConfig[types.Type])
	}
	conf, err := parseVerifierConfig(verifierConfig, namespace)
	if err != nil {
		return nil, err
	}

	verifyService, err := getVerifierService(conf, pluginDirectory)
	if err != nil {
		return nil, err
	}

	artifactTypes := strings.Split(conf.ArtifactTypes, ",")
	return &notationPluginVerifier{
		name:             verifierName,
		verifierType:     verifierTypeStr,
		artifactTypes:    artifactTypes,
		notationVerifier: &verifyService,
	}, nil
}

func (v *notationPluginVerifier) Name() string {
	return v.name
}

func (v *notationPluginVerifier) Type() string {
	return v.verifierType
}

func (v *notationPluginVerifier) CanVerify(_ context.Context, referenceDescriptor ocispecs.ReferenceDescriptor) bool {
	for _, at := range v.artifactTypes {
		if at == "*" || at == referenceDescriptor.ArtifactType {
			return true
		}
	}
	return false
}

func (v *notationPluginVerifier) Verify(ctx context.Context,
	subjectReference common.Reference,
	referenceDescriptor ocispecs.ReferenceDescriptor,
	store referrerstore.ReferrerStore) (verifier.VerifierResult, error) {
	extensions := make(map[string]string)

	subjectDesc, err := store.GetSubjectDescriptor(ctx, subjectReference)
	if err != nil {
		return verifier.VerifierResult{IsSuccess: false}, re.ErrorCodeGetSubjectDescriptorFailure.WithDetail(fmt.Sprintf("Failed to resolve subject: %+v.", subjectReference)).WithError(err)
	}

	referenceManifest, err := store.GetReferenceManifest(ctx, subjectReference, referenceDescriptor)
	if err != nil {
		return verifier.VerifierResult{IsSuccess: false}, re.ErrorCodeGetReferenceManifestFailure.WithDetail(fmt.Sprintf("Failed to resolve reference manifest: %+v.", referenceDescriptor)).WithError(err)
	}

	if len(referenceManifest.Blobs) != 1 {
		return verifier.VerifierResult{IsSuccess: false}, re.ErrorCodeVerifyPluginFailure.WithDetail(fmt.Sprintf("Notation signature manifest requires exactly one signature envelope blob, got %d", len(referenceManifest.Blobs))).WithRemediation(fmt.Sprintf("Please inspect the artifact [%s@%s] is correctly signed by Notation signer", subjectReference.Path, referenceDescriptor.Digest.String()))
	}

<<<<<<< HEAD
	for _, blobDesc := range referenceManifest.Blobs {
		refBlob, err := store.GetBlobContent(ctx, subjectReference, blobDesc.Digest)
		if err != nil {
			return verifier.VerifierResult{IsSuccess: false}, re.ErrorCodeGetBlobContentFailure.WithDetail(fmt.Sprintf("failed to get blob content of digest: %s", blobDesc.Digest)).WithError(err)
		}

		// TODO: notation verify API only accepts digested reference now.
		// Pass in tagged reference instead once notation-go supports it.
		subjectRef := fmt.Sprintf("%s@%s", subjectReference.Path, subjectReference.Digest.String())
		outcome, err := v.verifySignature(ctx, subjectRef, blobDesc.MediaType, subjectDesc.Descriptor, refBlob)
		if err != nil {
			return verifier.VerifierResult{IsSuccess: false, Extensions: extensions}, re.ErrorCodeVerifyPluginFailure.WithDetail(fmt.Sprintf("Failed to verify signature with digest: %v", referenceDescriptor.Digest)).WithError(err)
		}
=======
	blobDesc := referenceManifest.Blobs[0]
	refBlob, err := store.GetBlobContent(ctx, subjectReference, blobDesc.Digest)
	if err != nil {
		return verifier.VerifierResult{IsSuccess: false}, re.ErrorCodeGetBlobContentFailure.NewError(re.ReferrerStore, store.Name(), re.EmptyLink, err, fmt.Sprintf("failed to get blob content of digest: %s", blobDesc.Digest), re.HideStackTrace)
	}
>>>>>>> 9afbbf97

	// TODO: notation verify API only accepts digested reference now.
	// Pass in tagged reference instead once notation-go supports it.
	subjectRef := fmt.Sprintf("%s@%s", subjectReference.Path, subjectReference.Digest.String())
	outcome, err := v.verifySignature(ctx, subjectRef, blobDesc.MediaType, subjectDesc.Descriptor, refBlob)
	if err != nil {
		return verifier.VerifierResult{IsSuccess: false, Extensions: extensions}, re.ErrorCodeVerifyPluginFailure.NewError(re.Verifier, v.name, re.NotationTsgLink, err, "failed to verify signature of digest", re.HideStackTrace)
	}

	// Note: notation verifier already validates certificate chain is not empty.
	cert := outcome.EnvelopeContent.SignerInfo.CertificateChain[0]
	extensions["Issuer"] = cert.Issuer.String()
	extensions["SN"] = cert.Subject.String()

	return verifier.NewVerifierResult("", v.name, v.verifierType, "Signature verification success", true, nil, extensions), nil
}

func getVerifierService(conf *NotationPluginVerifierConfig, pluginDirectory string) (notation.Verifier, error) {
	store, err := newTrustStore(conf.VerificationCerts, conf.VerificationCertStores)
	if err != nil {
		return nil, err
	}
	verifier, err := notationVerifier.New(&conf.TrustPolicyDoc, store, NewRatifyPluginManager(pluginDirectory))
	if err != nil {
		return nil, re.ErrorCodePluginInitFailure.WithDetail("Failed to create Notation verifier.").WithError(err)
	}
	return verifier, nil
}

func (v *notationPluginVerifier) verifySignature(ctx context.Context, subjectRef, mediaType string, subjectDesc oci.Descriptor, refBlob []byte) (*notation.VerificationOutcome, error) {
	opts := notation.VerifierVerifyOptions{
		SignatureMediaType: mediaType,
		ArtifactReference:  subjectRef,
	}
	ctx = log.WithLogger(ctx, logger.GetLogger(ctx, logOpt))

	return (*v.notationVerifier).Verify(ctx, subjectDesc, refBlob, opts)
}

func parseVerifierConfig(verifierConfig config.VerifierConfig, _ string) (*NotationPluginVerifierConfig, error) {
	conf := &NotationPluginVerifierConfig{}

	verifierConfigBytes, err := json.Marshal(verifierConfig)
	if err != nil {
		return nil, re.ErrorCodeConfigInvalid.WithDetail("Failed to marshal verifierConfig to bytes.").WithError(err)
	}

	if err := json.Unmarshal(verifierConfigBytes, &conf); err != nil {
		return nil, re.ErrorCodeConfigInvalid.WithDetail(fmt.Sprintf("Failed to unmarshal to notationPluginVerifierConfig from: %+v.", verifierConfig)).WithError(err)
	}

	defaultCertsDir := paths.Join(homedir.Get(), ratifyconfig.ConfigFileDir, defaultCertPath)
	conf.VerificationCerts = append(conf.VerificationCerts, defaultCertsDir)
	if len(conf.VerificationCertStores) > 0 {
		if err := normalizeVerificationCertsStores(conf); err != nil {
			return nil, err
		}
	}
	return conf, nil
}

// signatures should not have nested references
func (v *notationPluginVerifier) GetNestedReferences() []string {
	return []string{}
}

// normalizeVerificationCertsStores normalize the structure does not match the latest spec
func normalizeVerificationCertsStores(conf *NotationPluginVerifierConfig) error {
	isCertStoresByType, isLegacyCertStore := false, false
	for key := range conf.VerificationCertStores {
		if key != trustStoreTypeCA && key != trustStoreTypeSigningAuthority {
			isLegacyCertStore = true
			logger.GetLogger(context.Background(), logOpt).Debugf("Get VerificationCertStores in legacy format")
		} else {
			isCertStoresByType = true
		}
	}
	if isCertStoresByType && isLegacyCertStore {
		return re.ErrorCodeConfigInvalid.WithDetail("VerificationCertStores is misconfigured with both legacy and new format").WithRemediation("Please provide only one format for VerificationCertStores. Refer to Notation verifier configuration: https://ratify.dev/docs/next/plugins/verifier/notation#configuration")
	} else if !isCertStoresByType && isLegacyCertStore {
		// normalize <store>:<certs> to ca:<store><certs> if no store type is provided
		conf.VerificationCertStores = verificationCertStores{
			trustStoreTypeCA: conf.VerificationCertStores,
		}
	}
	return nil
}<|MERGE_RESOLUTION|>--- conflicted
+++ resolved
@@ -153,35 +153,18 @@
 	if len(referenceManifest.Blobs) != 1 {
 		return verifier.VerifierResult{IsSuccess: false}, re.ErrorCodeVerifyPluginFailure.WithDetail(fmt.Sprintf("Notation signature manifest requires exactly one signature envelope blob, got %d", len(referenceManifest.Blobs))).WithRemediation(fmt.Sprintf("Please inspect the artifact [%s@%s] is correctly signed by Notation signer", subjectReference.Path, referenceDescriptor.Digest.String()))
 	}
-
-<<<<<<< HEAD
-	for _, blobDesc := range referenceManifest.Blobs {
-		refBlob, err := store.GetBlobContent(ctx, subjectReference, blobDesc.Digest)
-		if err != nil {
-			return verifier.VerifierResult{IsSuccess: false}, re.ErrorCodeGetBlobContentFailure.WithDetail(fmt.Sprintf("failed to get blob content of digest: %s", blobDesc.Digest)).WithError(err)
-		}
-
-		// TODO: notation verify API only accepts digested reference now.
-		// Pass in tagged reference instead once notation-go supports it.
-		subjectRef := fmt.Sprintf("%s@%s", subjectReference.Path, subjectReference.Digest.String())
-		outcome, err := v.verifySignature(ctx, subjectRef, blobDesc.MediaType, subjectDesc.Descriptor, refBlob)
-		if err != nil {
-			return verifier.VerifierResult{IsSuccess: false, Extensions: extensions}, re.ErrorCodeVerifyPluginFailure.WithDetail(fmt.Sprintf("Failed to verify signature with digest: %v", referenceDescriptor.Digest)).WithError(err)
-		}
-=======
 	blobDesc := referenceManifest.Blobs[0]
 	refBlob, err := store.GetBlobContent(ctx, subjectReference, blobDesc.Digest)
 	if err != nil {
-		return verifier.VerifierResult{IsSuccess: false}, re.ErrorCodeGetBlobContentFailure.NewError(re.ReferrerStore, store.Name(), re.EmptyLink, err, fmt.Sprintf("failed to get blob content of digest: %s", blobDesc.Digest), re.HideStackTrace)
-	}
->>>>>>> 9afbbf97
+		return verifier.VerifierResult{IsSuccess: false}, re.ErrorCodeGetBlobContentFailure.WithDetail(fmt.Sprintf("failed to get blob content of digest: %s", blobDesc.Digest)).WithError(err)
+	}
 
 	// TODO: notation verify API only accepts digested reference now.
 	// Pass in tagged reference instead once notation-go supports it.
 	subjectRef := fmt.Sprintf("%s@%s", subjectReference.Path, subjectReference.Digest.String())
 	outcome, err := v.verifySignature(ctx, subjectRef, blobDesc.MediaType, subjectDesc.Descriptor, refBlob)
 	if err != nil {
-		return verifier.VerifierResult{IsSuccess: false, Extensions: extensions}, re.ErrorCodeVerifyPluginFailure.NewError(re.Verifier, v.name, re.NotationTsgLink, err, "failed to verify signature of digest", re.HideStackTrace)
+		return verifier.VerifierResult{IsSuccess: false, Extensions: extensions}, re.ErrorCodeVerifyPluginFailure.WithDetail(fmt.Sprintf("Failed to verify signature with digest: %v", referenceDescriptor.Digest)).WithError(err)
 	}
 
 	// Note: notation verifier already validates certificate chain is not empty.
